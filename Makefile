## Copyright 2017 Istio Authors
##
## Licensed under the Apache License, Version 2.0 (the "License");
## you may not use this file except in compliance with the License.
## You may obtain a copy of the License at
##
##     http://www.apache.org/licenses/LICENSE-2.0
##
## Unless required by applicable law or agreed to in writing, software
## distributed under the License is distributed on an "AS IS" BASIS,
## WITHOUT WARRANTIES OR CONDITIONS OF ANY KIND, either express or implied.
## See the License for the specific language governing permissions and
## limitations under the License.

#-----------------------------------------------------------------------------
# Global Variables
#-----------------------------------------------------------------------------
ISTIO_GO := $(shell dirname $(realpath $(lastword $(MAKEFILE_LIST))))
export ISTIO_GO
SHELL := /bin/bash

# Current version, updated after a release.
VERSION ?= 0.8-dev

# locations where artifacts are stored
ISTIO_DOCKER_HUB ?= docker.io/istio
export ISTIO_DOCKER_HUB
ISTIO_GCS ?= istio-release/releases/$(VERSION)
ISTIO_URL ?= https://storage.googleapis.com/$(ISTIO_GCS)

# cumulatively track the directories/files to delete after a clean
DIRS_TO_CLEAN:=
FILES_TO_CLEAN:=

# If GOPATH is not set by the env, set it to a sane value
GOPATH ?= $(shell cd ${ISTIO_GO}/../../..; pwd)
export GOPATH

# If GOPATH is made up of several paths, use the first one for our targets in this Makefile
GO_TOP := $(shell echo ${GOPATH} | cut -d ':' -f1)
export GO_TOP

# Note that disabling cgo here adversely affects go get.  Instead we'll rely on this
# to be handled in bin/gobuild.sh
# export CGO_ENABLED=0

# It's more concise to use GO?=$(shell which go)
# but the following approach uses a more efficient "simply expanded" :=
# variable instead of a "recursively expanded" =
ifeq ($(origin GO), undefined)
  GO:=$(shell which go)
endif
ifeq ($(GO),)
  $(error Could not find 'go' in path.  Please install go, or if already installed either add it to your path or set GO to point to its directory)
endif

LOCAL_ARCH := $(shell uname -m)
ifeq ($(LOCAL_ARCH),x86_64)
GOARCH_LOCAL := amd64
else
GOARCH_LOCAL := $(LOCAL_ARCH)
endif
export GOARCH ?= $(GOARCH_LOCAL)

LOCAL_OS := $(shell uname)
ifeq ($(LOCAL_OS),Linux)
   export GOOS_LOCAL = linux
else ifeq ($(LOCAL_OS),Darwin)
   export GOOS_LOCAL = darwin
else
   $(error "This system's OS $(LOCAL_OS) isn't recognized/supported")
   # export GOOS_LOCAL ?= windows
endif

export GOOS ?= $(GOOS_LOCAL)
#-----------------------------------------------------------------------------
# Output control
#-----------------------------------------------------------------------------
# Invoke make VERBOSE=1 to enable echoing of the command being executed
export VERBOSE ?= 0
# Place the variable Q in front of a command to control echoing of the command being executed.
Q = $(if $(filter 1,$VERBOSE),,@)
# Use the variable H to add a header (equivalent to =>) to informational output
H = $(shell printf "\033[34;1m=>\033[0m")

# To build Pilot, Mixer and CA with debugger information, use DEBUG=1 when invoking make
ifeq ($(origin DEBUG), undefined)
BUILDTYPE_DIR:=release
else ifeq ($(DEBUG),0)
BUILDTYPE_DIR:=release
else
BUILDTYPE_DIR:=debug
export GCFLAGS:=-N -l
$(info $(H) Build with debugger information)
endif

# Optional file including user-specific settings (HUB, TAG, etc)
-include .istiorc.mk

# @todo allow user to run for a single $PKG only?
PACKAGES_CMD := GOPATH=$(GOPATH) $(GO) list ./...
GO_EXCLUDE := /vendor/|.pb.go|.gen.go
GO_FILES_CMD := find . -name '*.go' | grep -v -E '$(GO_EXCLUDE)'

# Environment for tests, the directory containing istio and deps binaries.
# Typically same as GOPATH/bin, so tests work seemlessly with IDEs.

export ISTIO_BIN=$(GO_TOP)/bin
# Using same package structure as pkg/
export OUT_DIR=$(GO_TOP)/out
export ISTIO_OUT:=$(GO_TOP)/out/$(GOOS)_$(GOARCH)/$(BUILDTYPE_DIR)
export HELM=$(ISTIO_OUT)/helm

# istioctl kube-inject uses builtin config only if this env var is set.
export ISTIOCTL_USE_BUILTIN_DEFAULTS=1

# scratch dir: this shouldn't be simply 'docker' since that's used for docker.save to store tar.gz files
ISTIO_DOCKER:=${ISTIO_OUT}/docker_temp
# Config file used for building istio:proxy container.
DOCKER_PROXY_CFG?=Dockerfile.proxy

# scratch dir for building isolated images. Please don't remove it again - using
# ISTIO_DOCKER results in slowdown, all files (including multiple copies of envoy) will be
# copied to the docker temp container - even if you add only a tiny file, >1G of data will
# be copied, for each docker image.
DOCKER_BUILD_TOP:=${ISTIO_OUT}/docker_build

# dir where tar.gz files from docker.save are stored
ISTIO_DOCKER_TAR:=${ISTIO_OUT}/docker

# Populate the git version for istio/proxy (i.e. Envoy)
ifeq ($(PROXY_REPO_SHA),)
  export PROXY_REPO_SHA:=$(shell grep PROXY_REPO_SHA istio.deps  -A 4 | grep lastStableSHA | cut -f 4 -d '"')
endif

# Envoy binary variables Keep the default URLs up-to-date with the latest push from istio/proxy.
ISTIO_ENVOY_VERSION ?= ${PROXY_REPO_SHA}
export ISTIO_ENVOY_DEBUG_URL ?= https://storage.googleapis.com/istio-build/proxy/envoy-debug-$(ISTIO_ENVOY_VERSION).tar.gz
export ISTIO_ENVOY_RELEASE_URL ?= https://storage.googleapis.com/istio-build/proxy/envoy-alpha-$(ISTIO_ENVOY_VERSION).tar.gz

# Variables for the extracted debug/release Envoy artifacts.
export ISTIO_ENVOY_DEBUG_DIR ?= ${OUT_DIR}/${GOOS}_${GOARCH}/debug
export ISTIO_ENVOY_DEBUG_NAME ?= envoy-debug-${ISTIO_ENVOY_VERSION}
export ISTIO_ENVOY_DEBUG_PATH ?= ${ISTIO_ENVOY_DEBUG_DIR}/${ISTIO_ENVOY_DEBUG_NAME}
export ISTIO_ENVOY_RELEASE_DIR ?= ${OUT_DIR}/${GOOS}_${GOARCH}/release
export ISTIO_ENVOY_RELEASE_NAME ?= envoy-${ISTIO_ENVOY_VERSION}
export ISTIO_ENVOY_RELEASE_PATH ?= ${ISTIO_ENVOY_RELEASE_DIR}/${ISTIO_ENVOY_RELEASE_NAME}

GO_VERSION_REQUIRED:=1.9

HUB?=istio
ifeq ($(HUB),)
  $(error "HUB cannot be empty")
endif

# If tag not explicitly set in users' .istiorc.mk or command line, default to the git sha.
TAG ?= $(shell git rev-parse --verify HEAD)
ifeq ($(TAG),)
  $(error "TAG cannot be empty")
endif

GEN_CERT := ${ISTIO_BIN}/generate_cert

# Set Google Storage bucket if not set
GS_BUCKET ?= istio-artifacts

.PHONY: default
default: depend build test

# The point of these is to allow scripts to query where artifacts
# are stored so that tests and other consumers of the build don't
# need to be updated to follow the changes in the Makefiles.
# Note that the query needs to pass the same types of parameters
# (e.g., DEBUG=0, GOOS=linux) as the actual build for the query
# to provide an accurate result.
.PHONY: where-is-out where-is-docker-temp where-is-docker-tar
where-is-out:
	@echo ${ISTIO_OUT}
where-is-docker-temp:
	@echo ${ISTIO_DOCKER}
where-is-docker-tar:
	@echo ${ISTIO_DOCKER_TAR}

#-----------------------------------------------------------------------------
# Target: depend
#-----------------------------------------------------------------------------
.PHONY: depend depend.diff init

# Parse out the x.y or x.y.z version and output a single value x*10000+y*100+z (e.g., 1.9 is 10900)
# that allows the three components to be checked in a single comparison.
VER_TO_INT:=awk '{split(substr($$0, match ($$0, /[0-9\.]+/)), a, "."); print a[1]*10000+a[2]*100+a[3]}'

# using a sentinel file so this check is only performed once per version.  Performance is
# being favored over the unlikely situation that go gets downgraded to an older version
check-go-version: | $(ISTIO_BIN) ${ISTIO_BIN}/have_go_$(GO_VERSION_REQUIRED)
${ISTIO_BIN}/have_go_$(GO_VERSION_REQUIRED):
	@if test $(shell $(GO) version | $(VER_TO_INT) ) -lt \
                 $(shell echo "$(GO_VERSION_REQUIRED)" | $(VER_TO_INT) ); \
                 then printf "go version $(GO_VERSION_REQUIRED)+ required, found: "; $(GO) version; exit 1; fi
	@touch ${ISTIO_BIN}/have_go_$(GO_VERSION_REQUIRED)

# Ensure expected GOPATH setup
.PHONY: check-tree
check-tree:
	@if [ "$(ISTIO_GO)" != "$(GO_TOP)/src/istio.io/istio" ]; then \
		echo Istio not found in GOPATH/src/istio.io. Make sure to clone Istio on that path. $(ISTIO_GO) not under $(GO_TOP) ; \
		exit 1; fi

# Downloads envoy, based on the SHA defined in the base pilot Dockerfile
init: check-tree check-go-version $(ISTIO_OUT)/istio_is_init

# Sync target will pull from master and sync the modules. It is the first step of the
# circleCI build, developers should call it periodically.
sync: init git.pullmaster
	mkdir -p ${OUT_DIR}/logs

# Merge master. To be used in CI or by developers, assumes the
# remote is called 'origin' (git default). Will fail on conflicts
# Note: in a branch, this will get the latest from master. In master it has no effect.
# This should be run after a 'git fetch' (typically done in the checkout step in CI)
git.pullmaster:
	git merge master

# I tried to make this dependent on what I thought was the appropriate
# lock file, but it caused the rule for that file to get run (which
# seems to be about obtaining a new version of the 3rd party libraries).
$(ISTIO_OUT)/istio_is_init: bin/init.sh istio.deps | ${ISTIO_OUT}
	ISTIO_OUT=${ISTIO_OUT} bin/init.sh
	touch $(ISTIO_OUT)/istio_is_init

# init.sh downloads envoy
${ISTIO_OUT}/envoy: init
${ISTIO_ENVOY_DEBUG_PATH}: init
${ISTIO_ENVOY_RELEASE_PATH}: init

# Pull depdendencies, based on the checked in Gopkg.lock file.
# Developers must manually run `dep ensure` if adding new deps
depend: init | $(ISTIO_OUT)

$(ISTIO_OUT) $(ISTIO_BIN):
	@mkdir -p $@

# Used by CI to update the dependencies and generates a git diff of the vendor files against HEAD.
depend.diff: $(ISTIO_OUT)
	go get -u github.com/golang/dep/cmd/dep
	dep ensure
	git diff HEAD --exit-code -- Gopkg.lock vendor > $(ISTIO_OUT)/dep.diff

${GEN_CERT}:
	GOOS=$(GOOS_LOCAL) && GOARCH=$(GOARCH_LOCAL) && CGO_ENABLED=1 bin/gobuild.sh $@ ./security/cmd/generate_cert

#-----------------------------------------------------------------------------
# Target: precommit
#-----------------------------------------------------------------------------
.PHONY: precommit format format.gofmt format.goimports lint buildcache

# Target run by the pre-commit script, to automate formatting and lint
# If pre-commit script is not used, please run this manually.
precommit: format lint

format:
	bin/fmt.sh

# Build with -i to store the build caches into $GOPATH/pkg
buildcache:
	GOBUILDFLAGS=-i $(MAKE) build

# Existence of build cache .a files actually affects the results of
# some linters; they need to exist.
lint: buildcache
	SKIP_INIT=1 bin/linters.sh

# @todo gometalinter targets?

#-----------------------------------------------------------------------------
# Target: go build
#-----------------------------------------------------------------------------

# gobuild script uses custom linker flag to set the variables.
# Params: OUT VERSION_PKG SRC

PILOT_GO_BINS:=${ISTIO_OUT}/pilot-discovery ${ISTIO_OUT}/pilot-agent \
               ${ISTIO_OUT}/sidecar-injector
PILOT_GO_BINS_SHORT:=pilot-discovery pilot-agent sidecar-injector
define pilotbuild
$(1):
	bin/gobuild.sh ${ISTIO_OUT}/$(1) ./pilot/cmd/$(1)

${ISTIO_OUT}/$(1):
	bin/gobuild.sh ${ISTIO_OUT}/$(1) ./pilot/cmd/$(1)
endef
$(foreach ITEM,$(PILOT_GO_BINS_SHORT),$(eval $(call pilotbuild,$(ITEM))))

.PHONY: istioctl
istioctl ${ISTIO_OUT}/istioctl:
	bin/gobuild.sh ${ISTIO_OUT}/istioctl ./istioctl/cmd/istioctl

# Non-static istioctls. These are typically a build artifact.
${ISTIO_OUT}/istioctl-linux: depend
	STATIC=0 GOOS=linux   bin/gobuild.sh $@ ./istioctl/cmd/istioctl
${ISTIO_OUT}/istioctl-osx: depend
	STATIC=0 GOOS=darwin  bin/gobuild.sh $@ ./istioctl/cmd/istioctl
${ISTIO_OUT}/istioctl-win.exe: depend
	STATIC=0 GOOS=windows bin/gobuild.sh $@ ./istioctl/cmd/istioctl

MIXER_GO_BINS:=${ISTIO_OUT}/mixs ${ISTIO_OUT}/mixc
mixc:
	bin/gobuild.sh ${ISTIO_OUT}/mixc ./mixer/cmd/mixc
mixs:
	bin/gobuild.sh ${ISTIO_OUT}/mixs ./mixer/cmd/mixs

$(MIXER_GO_BINS):
	bin/gobuild.sh $@ ./mixer/cmd/$(@F)

GALLEY_GO_BINS:=${ISTIO_OUT}/galley
galley:
	bin/gobuild.sh ${ISTIO_OUT}/galley ./galley/cmd/galley

$(GALLEY_GO_BINS):
	bin/gobuild.sh $@ ./galley/cmd/$(@F)

servicegraph:
	bin/gobuild.sh ${ISTIO_OUT}/$@ ./addons/servicegraph/cmd/server

${ISTIO_OUT}/servicegraph:
	bin/gobuild.sh $@ ./addons/$(@F)/cmd/server

<<<<<<< HEAD
SECURITY_GO_BINS:=${ISTIO_OUT}/node_agent_k8s ${ISTIO_OUT}/node_agent ${ISTIO_OUT}/istio_ca
=======
SECURITY_GO_BINS:=${ISTIO_OUT}/node_agent ${ISTIO_OUT}/istio_ca
>>>>>>> ad2fa6a7
$(SECURITY_GO_BINS):
	bin/gobuild.sh $@ ./security/cmd/$(@F)

.PHONY: build
# Build will rebuild the go binaries.
<<<<<<< HEAD
build: depend $(PILOT_GO_BINS_SHORT) mixc mixs node_agent nodeagent_k8s istio_ca istioctl gals
=======
build: depend $(PILOT_GO_BINS_SHORT) mixc mixs node_agent istio_ca istioctl galley
>>>>>>> ad2fa6a7

# The following are convenience aliases for most of the go targets
# The first block is for aliases that are the same as the actual binary,
# while the ones that follow need slight adjustments to their names.
#
# This is intended for developer use - will rebuild the package.

.PHONY: citadel
citadel:
	bin/gobuild.sh ${ISTIO_OUT}/istio_ca ./security/cmd/istio_ca

.PHONY: node-agent
node-agent:
<<<<<<< HEAD
	bin/gobuild.sh ${ISTIO_OUT}/node-agent istio.io/istio/pkg/version ./security/cmd/node_agent

.PHONY: nodeagent_k8s
node_agent_k8s:
	bin/gobuild.sh ${ISTIO_OUT}/node_agent_k8s istio.io/istio/pkg/version ./security/cmd/node_agent_k8s
=======
	bin/gobuild.sh ${ISTIO_OUT}/node-agent ./security/cmd/node_agent
>>>>>>> ad2fa6a7

.PHONY: pilot
pilot: pilot-discovery

.PHONY: node_agent istio_ca
<<<<<<< HEAD
node_agent istio_ca: 
	bin/gobuild.sh ${ISTIO_OUT}/$@ istio.io/istio/pkg/version ./security/cmd/$(@F)
=======
node_agent istio_ca:
	bin/gobuild.sh ${ISTIO_OUT}/$@ ./security/cmd/$(@F)
>>>>>>> ad2fa6a7

# istioctl-all makes all of the non-static istioctl executables for each supported OS
.PHONY: istioctl-all
istioctl-all: ${ISTIO_OUT}/istioctl-linux ${ISTIO_OUT}/istioctl-osx ${ISTIO_OUT}/istioctl-win.exe

.PHONY: istio-archive

istio-archive: ${ISTIO_OUT}/archive

# TBD: how to capture VERSION, ISTIO_DOCKER_HUB, ISTIO_URL as dependencies
${ISTIO_OUT}/archive: istioctl-all LICENSE README.md install/updateVersion.sh release/create_release_archives.sh
	rm -rf ${ISTIO_OUT}/archive
	mkdir -p ${ISTIO_OUT}/archive/istioctl
	cp ${ISTIO_OUT}/istioctl-* ${ISTIO_OUT}/archive/istioctl/
	cp LICENSE ${ISTIO_OUT}/archive
	cp README.md ${ISTIO_OUT}/archive
	cp -r tools ${ISTIO_OUT}/archive
	cp bin/dump_kubernetes.sh ${ISTIO_OUT}/archive
	ISTIO_RELEASE=1 install/updateVersion.sh -a "$(ISTIO_DOCKER_HUB),$(VERSION)" \
		-P "$(ISTIO_URL)/deb" \
		-d "${ISTIO_OUT}/archive"
	release/create_release_archives.sh -v "$(VERSION)" -o "${ISTIO_OUT}/archive"

# istioctl-install builds then installs istioctl into $GOPATH/BIN
# Used for debugging istioctl during dev work
.PHONY: istioctl-install
istioctl-install:
	go install istio.io/istio/istioctl/cmd/istioctl

#-----------------------------------------------------------------------------
# Target: test
#-----------------------------------------------------------------------------

.PHONY: test localTestEnv test-bins

JUNIT_REPORT := $(shell which go-junit-report 2> /dev/null || echo "${ISTIO_BIN}/go-junit-report")

${ISTIO_BIN}/go-junit-report:
	@echo "go-junit-report not found. Installing it now..."
	unset GOOS && unset GOARCH && CGO_ENABLED=1 go get -u github.com/jstemmer/go-junit-report

# Run coverage tests
JUNIT_UNIT_TEST_XML ?= $(ISTIO_OUT)/junit_unit-tests.xml
test: | $(JUNIT_REPORT)
	mkdir -p $(dir $(JUNIT_UNIT_TEST_XML))
	set -o pipefail; \
	$(MAKE) --keep-going common-test pilot-test mixer-test security-test broker-test galley-test istioctl-test \
	2>&1 | tee >($(JUNIT_REPORT) > $(JUNIT_UNIT_TEST_XML))

GOTEST_PARALLEL ?= '-test.parallel=4'
# This is passed to mixer and other tests to limit how many builds are used.
# In CircleCI, set in "Project Settings" -> "Environment variables" as "-p 2" if you don't have xlarge machines
GOTEST_P ?=
GOSTATIC = -ldflags '-extldflags "-static"'

PILOT_TEST_BINS:=${ISTIO_OUT}/pilot-test-server ${ISTIO_OUT}/pilot-test-client ${ISTIO_OUT}/pilot-test-eurekamirror

$(PILOT_TEST_BINS):
	CGO_ENABLED=0 go build ${GOSTATIC} -o $@ istio.io/istio/$(subst -,/,$(@F))

MIXER_TEST_BINS:=${ISTIO_OUT}/mixer-test-policybackend

$(MIXER_TEST_BINS):
	CGO_ENABLED=0 go build ${GOSTATIC} -o $@ istio.io/istio/$(subst -,/,$(@F))

hyperistio:
	CGO_ENABLED=0 go build ${GOSTATIC} -o ${ISTIO_OUT}/hyperistio istio.io/istio/tools/hyperistio

test-bins: $(PILOT_TEST_BINS) $(MIXER_TEST_BINS)

localTestEnv: test-bins
	bin/testEnvLocalK8S.sh ensure

localTestEnvCleanup: test-bins
	bin/testEnvLocalK8S.sh stop

# Temp. disable parallel test - flaky consul test.
# https://github.com/istio/istio/issues/2318
.PHONY: pilot-test
pilot-test: pilot-agent
	go test -p 1 ${T} ./pilot/...

.PHONY: istioctl-test
istioctl-test: istioctl
	go test -p 1 ${T} ./istioctl/...

.PHONY: mixer-test
MIXER_TEST_T ?= ${T} ${GOTEST_PARALLEL}
mixer-test: mixs
	# Some tests use relative path "testdata", must be run from mixer dir
	(cd mixer; go test ${GOTEST_P} ${MIXER_TEST_T} ./...)

.PHONY: broker-test
broker-test: depend
	go test ${T} ./broker/...

.PHONY: galley-test
galley-test: depend
	go test ${T} ./galley/...

.PHONY: security-test
security-test:
	go test ${T} ./security/pkg/...
	go test ${T} ./security/cmd/...

.PHONY: common-test
common-test:
	go test ${T} ./pkg/...

#-----------------------------------------------------------------------------
# Target: coverage
#-----------------------------------------------------------------------------

.PHONY: coverage

# Run coverage tests
coverage: pilot-coverage mixer-coverage security-coverage broker-coverage galley-coverage common-coverage istioctl-coverage

.PHONY: pilot-coverage
pilot-coverage:
	bin/codecov.sh pilot

.PHONY: istioctl-coverage
istioctl-coverage:
	bin/codecov.sh istioctl

.PHONY: mixer-coverage
mixer-coverage:
	bin/codecov.sh mixer

.PHONY: broker-coverage
broker-coverage:
	bin/codecov.sh broker

.PHONY: galley-coverage
galley-coverage:
	bin/codecov.sh galley

.PHONY: security-coverage
security-coverage:
	bin/codecov.sh security/pkg
	bin/codecov.sh security/cmd

.PHONY: common-coverage
common-coverage:
	bin/codecov.sh pkg

#-----------------------------------------------------------------------------
# Target: go test -race
#-----------------------------------------------------------------------------

.PHONY: racetest

# Run race tests
racetest: pilot-racetest mixer-racetest security-racetest broker-racetest galley-test common-racetest istioctl-racetest

.PHONY: pilot-racetest
pilot-racetest: pilot-agent
	RACE_TEST=true go test -p 1 ${T} -race ./pilot/...

.PHONY: istioctl-racetest
istioctl-racetest: istioctl
	RACE_TEST=true go test -p 1 ${T} -race ./istioctl/...

.PHONY: mixer-racetest
mixer-racetest: mixs
	# Some tests use relative path "testdata", must be run from mixer dir
	(cd mixer; RACE_TEST=true go test ${T} -race ${GOTEST_PARALLEL} ./...)

.PHONY: broker-racetest
broker-racetest: depend
	RACE_TEST=true go test ${T} -race ./broker/...

.PHONY: galley-racetest
galley-racetest: depend
	RACE_TEST=true go test ${T} -race ./galley/...

.PHONY: security-racetest
security-racetest:
	RACE_TEST=true go test ${T} -race ./security/pkg/... ./security/cmd/...

.PHONY: common-racetest
common-racetest:
	RACE_TEST=true go test ${T} -race ./pkg/...

#-----------------------------------------------------------------------------
# Target: clean
#-----------------------------------------------------------------------------
.PHONY: clean clean.go

DIRS_TO_CLEAN+=${ISTIO_OUT}

clean: clean.go
	rm -rf $(DIRS_TO_CLEAN)
	rm -f $(FILES_TO_CLEAN)

clean.go: ; $(info $(H) cleaning...)
	$(eval GO_CLEAN_FLAGS := -i -r)
	$(Q) $(GO) clean $(GO_CLEAN_FLAGS)

#-----------------------------------------------------------------------------
# Target: docker
#-----------------------------------------------------------------------------
.PHONY: artifacts gcs.push.istioctl-all artifacts installgen

# for now docker is limited to Linux compiles - why ?
include tools/istio-docker.mk

# if first part of URL (i.e., hostname) is gcr.io then upload istioctl and deb
$(if $(findstring gcr.io,$(firstword $(subst /, ,$(HUB)))),$(eval push: gcs.push.istioctl-all gcs.push.deb),)

push: docker.push installgen

gcs.push.istioctl-all: istioctl-all
	gsutil -m cp -r "${ISTIO_OUT}"/istioctl-* "gs://${GS_BUCKET}/pilot/${TAG}/artifacts/istioctl"

gcs.push.deb: deb
	gsutil -m cp -r "${ISTIO_OUT}"/*.deb "gs://${GS_BUCKET}/pilot/${TAG}/artifacts/debs/"

artifacts: docker
	@echo 'To be added'

# generate_yaml in tests/istio.mk can build without specifying a hub & tag
installgen:
	install/updateVersion.sh -a ${HUB},${TAG}
	$(MAKE) istio.yaml

# A make target to generate all the YAML files
generate_yaml:
	./install/updateVersion.sh -a ${HUB},${TAG}

$(HELM):
	bin/init_helm.sh

# create istio-remote.yaml
istio-remote.yaml: $(HELM)
	cat install/kubernetes/templates/namespace.yaml > install/kubernetes/$@
	$(HELM) template --namespace=istio-system \
		install/kubernetes/helm/istio-remote >> install/kubernetes/$@

# creates istio.yaml istio-auth.yaml istio-one-namespace.yaml istio-one-namespace-auth.yaml
# Ensure that values-$filename is present in install/kubernetes/helm/istio
isti%.yaml: $(HELM)
	cat install/kubernetes/templates/namespace.yaml > install/kubernetes/$@
	$(HELM) template --set global.tag=${TAG} \
		--namespace=istio-system \
		--set global.hub=${HUB} \
		--values install/kubernetes/helm/istio/values-$@ \
		install/kubernetes/helm/istio >> install/kubernetes/$@

# This is temporary. REMOVE ME after Envoy v2 transition
# creates istio.yaml using values-envoyv2-transition.yaml
generate_yaml-envoyv2_transition: $(HELM)
	./install/updateVersion_orig.sh -a ${HUB},${TAG} >/dev/null 2>&1
	cat install/kubernetes/templates/namespace.yaml > install/kubernetes/istio.yaml
	$(HELM) template --set global.tag=${TAG} \
		--namespace=istio-system \
		--set global.hub=${HUB} \
		--values install/kubernetes/helm/istio/values-envoyv2-transition.yaml \
		install/kubernetes/helm/istio >> install/kubernetes/istio.yaml

	cat install/kubernetes/templates/namespace.yaml > install/kubernetes/istio-auth.yaml
	$(HELM) template --set global.tag=${TAG} \
		--namespace=istio-system \
		--set global.hub=${HUB} \
		--values install/kubernetes/helm/istio/values-envoyv2-transition.yaml \
		--set global.mtls.enabled=true \
		--set global.controlPlaneSecurityEnabled=true \
		install/kubernetes/helm/istio >> install/kubernetes/istio-auth.yaml

# This is temporary. REMOVE ME after Envoy v2 transition
# creates istio.yaml using values-envoyv2-transition.yaml
generate_yaml-envoyv2_transition_loadbalancer_ingressgateway: $(HELM)
	./install/updateVersion_orig.sh -a ${HUB},${TAG} >/dev/null 2>&1
	cat install/kubernetes/templates/namespace.yaml > install/kubernetes/istio.yaml
	$(HELM) template --set global.tag=${TAG} \
		--namespace=istio-system \
		--set global.hub=${HUB} \
		--values install/kubernetes/helm/istio/values-envoyv2-transition.yaml \
		--set gateways.istio-ingressgateway.type=LoadBalancer \
		--set ingress.enabled=false \
		install/kubernetes/helm/istio >> install/kubernetes/istio.yaml
	cat install/kubernetes/templates/namespace.yaml > install/kubernetes/istio-auth.yaml
	$(HELM) template --set global.tag=${TAG} \
		--namespace=istio-system \
		--set global.hub=${HUB} \
		--values install/kubernetes/helm/istio/values-envoyv2-transition.yaml \
		--set gateways.istio-ingressgateway.type=LoadBalancer \
		--set ingress.enabled=false \
		--set global.mtls.enabled=true \
		install/kubernetes/helm/istio >> install/kubernetes/istio-auth.yaml

# Generate the install files, using istioctl.
# TODO: make sure they match, pass all tests.
# TODO:
generate_yaml_new:
	./install/updateVersion.sh -a ${HUB},${TAG} >/dev/null 2>&1
	(cd install/kubernetes/helm/istio; ${ISTIO_OUT}/istioctl gen-deploy -o yaml --values values.yaml)


# files generated by the default invocation of updateVersion.sh
FILES_TO_CLEAN+=install/consul/istio.yaml \
                install/eureka/istio.yaml \
                install/kubernetes/addons/grafana.yaml \
                install/kubernetes/addons/servicegraph.yaml \
                install/kubernetes/addons/zipkin-to-stackdriver.yaml \
                install/kubernetes/addons/zipkin.yaml \
                install/kubernetes/istio-auth.yaml \
                install/kubernetes/istio-citadel-plugin-certs.yaml \
                install/kubernetes/istio-citadel-with-health-check.yaml \
                install/kubernetes/istio-one-namespace-auth.yaml \
                install/kubernetes/istio-one-namespace.yaml \
                install/kubernetes/istio.yaml \
                samples/bookinfo/consul/bookinfo.sidecars.yaml \
                samples/bookinfo/eureka/bookinfo.sidecars.yaml

#-----------------------------------------------------------------------------
# Target: environment and tools
#-----------------------------------------------------------------------------
.PHONY: show.env show.goenv

show.env: ; $(info $(H) environment variables...)
	$(Q) printenv

show.goenv: ; $(info $(H) go environment...)
	$(Q) $(GO) version
	$(Q) $(GO) env

# tickle
# show makefile variables. Usage: make show.<variable-name>
show.%: ; $(info $* $(H) $($*))
	$(Q) true

#-----------------------------------------------------------------------------
# Target: artifacts and distribution
#-----------------------------------------------------------------------------
.PHONY: dist dist-bin

${ISTIO_OUT}/dist/Gopkg.lock:
	mkdir -p ${ISTIO_OUT}/dist
	cp Gopkg.lock ${ISTIO_OUT}/dist/

# Binary/built artifacts of the distribution
dist-bin: ${ISTIO_OUT}/dist/Gopkg.lock

dist: dist-bin

include .circleci/Makefile

# Building the debian file, docker.istio.deb and istio.deb
include tools/deb/istio.mk

#-----------------------------------------------------------------------------
# Target: e2e tests
#-----------------------------------------------------------------------------
include tests/istio.mk

#-----------------------------------------------------------------------------
# Target: bench check
#-----------------------------------------------------------------------------

.PHONY: benchcheck
benchcheck:
	bin/perfcheck.sh<|MERGE_RESOLUTION|>--- conflicted
+++ resolved
@@ -325,21 +325,13 @@
 ${ISTIO_OUT}/servicegraph:
 	bin/gobuild.sh $@ ./addons/$(@F)/cmd/server
 
-<<<<<<< HEAD
 SECURITY_GO_BINS:=${ISTIO_OUT}/node_agent_k8s ${ISTIO_OUT}/node_agent ${ISTIO_OUT}/istio_ca
-=======
-SECURITY_GO_BINS:=${ISTIO_OUT}/node_agent ${ISTIO_OUT}/istio_ca
->>>>>>> ad2fa6a7
 $(SECURITY_GO_BINS):
 	bin/gobuild.sh $@ ./security/cmd/$(@F)
 
 .PHONY: build
 # Build will rebuild the go binaries.
-<<<<<<< HEAD
 build: depend $(PILOT_GO_BINS_SHORT) mixc mixs node_agent nodeagent_k8s istio_ca istioctl gals
-=======
-build: depend $(PILOT_GO_BINS_SHORT) mixc mixs node_agent istio_ca istioctl galley
->>>>>>> ad2fa6a7
 
 # The following are convenience aliases for most of the go targets
 # The first block is for aliases that are the same as the actual binary,
@@ -353,27 +345,18 @@
 
 .PHONY: node-agent
 node-agent:
-<<<<<<< HEAD
-	bin/gobuild.sh ${ISTIO_OUT}/node-agent istio.io/istio/pkg/version ./security/cmd/node_agent
+	bin/gobuild.sh ${ISTIO_OUT}/node-agent ./security/cmd/node_agent
 
 .PHONY: nodeagent_k8s
 node_agent_k8s:
 	bin/gobuild.sh ${ISTIO_OUT}/node_agent_k8s istio.io/istio/pkg/version ./security/cmd/node_agent_k8s
-=======
-	bin/gobuild.sh ${ISTIO_OUT}/node-agent ./security/cmd/node_agent
->>>>>>> ad2fa6a7
 
 .PHONY: pilot
 pilot: pilot-discovery
 
 .PHONY: node_agent istio_ca
-<<<<<<< HEAD
 node_agent istio_ca: 
-	bin/gobuild.sh ${ISTIO_OUT}/$@ istio.io/istio/pkg/version ./security/cmd/$(@F)
-=======
-node_agent istio_ca:
 	bin/gobuild.sh ${ISTIO_OUT}/$@ ./security/cmd/$(@F)
->>>>>>> ad2fa6a7
 
 # istioctl-all makes all of the non-static istioctl executables for each supported OS
 .PHONY: istioctl-all
